--- conflicted
+++ resolved
@@ -1,14 +1,7 @@
-<<<<<<< HEAD
-campaign: SO284
-campaign_id: SO284
-platform: RV_Sonne
-location: RV_Sonne
-=======
 campaign: EUREC4A
 campaign_id: EUREC4A
 platform: BCO
 location: Deebles Point
->>>>>>> 08546281
 configs:
     main: config/main.yaml  # name of this file
     level0: config/level0_mwx.yml
