import inspect
import logging
import platform
import subprocess as sp
import re
import json
import time
from pathlib import Path, PureWindowsPath

from omegaconf import OmegaConf


class ReaderNotImplemented(Exception):
    pass


class RegexDict(dict):
    """
    Dictionary with capability of taking regular expressions
    """
    def get_matching(self, event):
        return (self[key] for key in self if re.match(key, event))

    def get_matching_combined(self, event):
        """
        Find matching keys and return combined dictionary
        >>> d = {'EUREC4A_*':{'a':0}, 'EUREC4A_BCO':{'p':1}}
        >>> rd = RegexDict(d)
        >>> rd.get_matching_combined('EUREC4A_BCO')
        {'a': 0, 'p': 1}
        """
        matching = self.get_matching(event)
        dall = {}
        for d in matching:
            dall.update(d)
        return dall


def get_version():
    logging.debug("Gathering version information")
    version = "--"
    try:
        import pysonde

        version = pysonde.__version__
    except (ModuleNotFoundError, AttributeError):
        logging.debug("No pysonde package version found")

    try:
        version = (
            sp.check_output(
                ["git", "describe", "--always", "--dirty"], stderr=sp.STDOUT
            )
            .strip()
            .decode()
        )
    except (sp.CalledProcessError, FileNotFoundError):
        logging.debug("No git-version could be found.")

    return version


<<<<<<< HEAD

def get_time_launch(self):
    logging.debug("Gathering time_launch information")
    time_launch = self.meta_data["launch_time_dt"]
    
=======
def get_time_launch(self):
    logging.debug("Gathering time_launch information")
    time_launch = self.meta_data["launch_time_dt"]

>>>>>>> 08546281
    return time_launch


def get_resolution(self):
    logging.debug("Gathering resolution information")
    import numpy as np
<<<<<<< HEAD
    tindex = np.ma.masked_invalid(self.profile["flight_time"])
    _, indices = np.unique(np.diff(tindex), return_inverse=True)
    timediff = np.diff(tindex) / np.timedelta64(1, 's')
    time_resolution = (timediff[np.argmax(np.bincount(indices))])
    time_resolution = str(int(time_resolution))+'s'
    
    return time_resolution


def get_location_coordinates(self):
    logging.debug("Gathering location_coordinates information")
    loc = self.meta_data["location_coord"]
    
    return loc



def replace_placeholders_cfg(self, cfg, subset="global_attrs"):
    """
    Replace placeholders in config that only exist during
    runtime e.g. time, version, ...
    """
    if "history" in cfg[subset].keys():
        version = get_version()
        cfg[subset]["history"] = (cfg[subset]["history"].format(version=version, package="pysonde", date=str(time.ctime(time.time()))))
    if "version" in cfg[subset].keys():
        version = get_version()
        cfg[subset]["version"] = (cfg[subset]["version"].format(version=version))
    if "time_of_launch_HHmmss" in cfg[subset].keys():
        time_launch = get_time_launch(self).strftime('%H:%M:%S')
        cfg[subset]["time_of_launch_HHmmss"] = (cfg[subset]["time_of_launch_HHmmss"].format(time_launch=time_launch))
    if "date_YYYYMMDD" in cfg[subset].keys():
        day_launch = get_time_launch(self).strftime('%Y%m%d')
        cfg[subset]["date_YYYYMMDD"] = (cfg[subset]["date_YYYYMMDD"].format(day_launch=day_launch))
    if "date_YYYYMMDDTHHMM" in cfg[subset].keys():
        date_launch = get_time_launch(self).strftime("%Y%m%d"+"T"+"%H%M")
        cfg[subset]["date_YYYYMMDDTHHMM"] = cfg[subset]["date_YYYYMMDDTHHMM"].format(
            date_launch=date_launch)
    if "location_coord" in cfg[subset].keys():
        loc = get_location_coordinates(self)
        cfg[subset]["location_coord"] = loc
    if "resolution" in cfg[subset].keys():
        resolution = get_resolution(self)
        cfg[subset]["resolution"] = (cfg[subset]["resolution"].format(resolution=resolution))

    return cfg


def replace_placeholders_cfg_level2(cfg, subset="level2"):
=======

    tindex = np.ma.masked_invalid(self.profile["flight_time"])
    _, indices = np.unique(np.diff(tindex), return_inverse=True)
    timediff = np.diff(tindex) / np.timedelta64(1, "s")
    time_resolution = timediff[np.argmax(np.bincount(indices))]
    time_resolution = str(int(time_resolution)) + "s"

    return time_resolution


def replace_placeholders_cfg(self, cfg, subset="global_attrs"):
>>>>>>> 08546281
    """
    Replace placeholders in config that only exist during
    runtime e.g. time, version, ...
    """
    if "history" in cfg[subset].keys():
        version = get_version()
        cfg[subset]["history"] = cfg[subset]["history"].format(
            version=version, package="pysonde", date=str(time.ctime(time.time()))
        )
    if "version" in cfg[subset].global_attrs.keys():
        version = get_version()
        cfg[subset]["version"] = cfg[subset]["version"].format(version=version)
    if "time_of_launch_HHmmss" in cfg[subset].keys():
        time_launch = get_time_launch(self).strftime("%H:%M:%S")
        cfg[subset]["time_of_launch_HHmmss"] = cfg[subset][
            "time_of_launch_HHmmss"
        ].format(time_launch=time_launch)
    if "date_YYYYMMDD" in cfg[subset].keys():
        day_launch = get_time_launch(self).strftime("%Y-%m-%d")
        cfg[subset]["date_YYYYMMDD"] = cfg[subset]["date_YYYYMMDD"].format(
            day_launch=day_launch
        )
    if "resolution" in cfg[subset].keys():
        resolution = get_resolution(self)
        cfg[subset]["resolution"] = cfg[subset]["resolution"].format(
            resolution=resolution
        )

    return cfg


def unixpath(path_in):
    """
    Convert windows path to unix path syntax
    depending on the used OS
    """
    if platform.system() == "Windows":
        path_out = Path(PureWindowsPath(path_in))
    else:
        path_out = Path(path_in)
    return path_out


def find_files(arg_input):
    """
    Find files to convert
    """
    if isinstance(arg_input, list) and len(arg_input) > 1:
        filelist = arg_input
    elif isinstance(arg_input, list) and len(arg_input) == 1:
        filelist = expand_pathglobs(arg_input[0])
    elif isinstance(arg_input, str):
        filelist = expand_pathglobs(arg_input)
    else:
        raise ValueError
    return sorted(filelist)


def expand_pathglobs(pathparts, basepaths=None):
    """
    from https://stackoverflow.com/questions/51108256/how-to-take-a-pathname-string-with-wildcards-and-resolve-the-glob-with-pathlib
    Logic:
     0. Argue with a Path(str).parts and optional ['/start','/dirs'].
     1. for each basepath, expand out pathparts[0] into "expandedpaths"
     2. If there are no more pathparts, expandedpaths is the result.
     3. Otherwise, recurse with expandedpaths and the remaining pathparts.
     eg: expand_pathglobs('/tmp/a*/b*')
       --> /tmp/a1/b1
       --> /tmp/a2/b2
    """
    if isinstance(pathparts, str) or isinstance(pathparts, Path):
        pathparts = Path(pathparts).parts

    if basepaths is None:
        return expand_pathglobs(pathparts[1:], [Path(pathparts[0])])
    else:
        assert pathparts[0] != "/"

    expandedpaths = []
    for p in basepaths:
        assert isinstance(p, Path)
        globs = p.glob(pathparts[0])
        for g in globs:
            expandedpaths.append(g)

    if len(pathparts) > 1:
        return expand_pathglobs(pathparts[1:], expandedpaths)

    return expandedpaths


def setup_logging(verbose):
    assert verbose in ["DEBUG", "INFO", "WARNING", "ERROR"]
    # Get filename of calling script
    frame = inspect.stack()[1]
    module = inspect.getmodule(frame[0])
    filename = module.__file__

    logging.basicConfig(
        level=logging.getLevelName(verbose),
        format="%(levelname)s - %(name)s - %(funcName)s - %(message)s",
        handlers=[
            logging.FileHandler("{}.log".format(filename)),
            logging.StreamHandler(),
        ],
    )


def combine_configs(config_dict):
    """
    Combine Omega configs given as dictionary
    """
    return OmegaConf.merge(
        {config: OmegaConf.load(path) for config, path in config_dict.items()}
    )


def remove_nontype_keys(dict, allowed_type=type("str")):
    """
    Remove keys from dictionary that have another type
    than the once allowed.
    """
    return {k: v for (k, v) in dict.items() if isinstance(v, allowed_type)}


def remove_missing_cfg(cfg):
    """
    Remove config keys that are missing
    """
    return_cfg = {}
    for k in cfg.keys():
        if OmegaConf.is_missing(cfg, k):
            logging.warning(f"key {k} is missing and skipped")
            pass
        else:
            return_cfg[k] = cfg[k]
    return OmegaConf.create(return_cfg)


def replace_global_attributes(ds, cfg, subset='level2'):
    logging.debug("Replace global attributes that change in comparison to the level1 data")
    
    cfg = replace_placeholders_cfg_level2(cfg)
    for k in cfg[subset].global_attrs.keys():
        ds.attrs[k] = cfg[subset].global_attrs[k]
        
    return ds


def set_global_attributes(ds, cfg):
    logging.debug("Add global attributes")
    
    _cfg = remove_missing_cfg(cfg)
    ds.attrs = _cfg
                
    return ds


def set_additional_var_attributes(ds, meta_data_dict, variables):
    """
    Set further descriptive variable
    attributes and encoding.
    """
    for var_in, var_out in variables:
        try:
            meta_data_var = meta_data_dict[var_in]['attrs']
            for key, value in meta_data_var.items():
                if key not in ['_FillValue', 'dtype'] and not ('time' in var_out):
                    ds[var_out].attrs[key] = value
                elif (key not in ['_FillValue', 'dtype', 'units']) and ('time' in var_out):
                    ds[var_out].attrs[key] = value
                elif (key == '_FillValue') and (value == False):
                    ds[var_out].attrs[key] = value
                else:
                    ds[var_out].encoding[key] = value
                    
        except KeyError:
            continue
     
    return ds


def compress_dataset(ds):
    """
    Apply internal netCDF4 compression
    """
    for var in ds.data_vars:
        ds[var].encoding['zlib'] = True
    return ds


def write_dataset(ds, filename):
    ds = compress_dataset(ds)
    # check correct units here, compare with level 1 how this is done there (link Hauke sent on Mattermost)
    ds = ds.pint.dequantify()
    ds.to_netcdf(filename, unlimited_dims=['sounding'])<|MERGE_RESOLUTION|>--- conflicted
+++ resolved
@@ -1,9 +1,8 @@
 import inspect
 import logging
 import platform
+import re
 import subprocess as sp
-import re
-import json
 import time
 from pathlib import Path, PureWindowsPath
 
@@ -18,6 +17,7 @@
     """
     Dictionary with capability of taking regular expressions
     """
+
     def get_matching(self, event):
         return (self[key] for key in self if re.match(key, event))
 
@@ -60,75 +60,16 @@
     return version
 
 
-<<<<<<< HEAD
-
 def get_time_launch(self):
     logging.debug("Gathering time_launch information")
     time_launch = self.meta_data["launch_time_dt"]
-    
-=======
-def get_time_launch(self):
-    logging.debug("Gathering time_launch information")
-    time_launch = self.meta_data["launch_time_dt"]
-
->>>>>>> 08546281
+
     return time_launch
 
 
 def get_resolution(self):
     logging.debug("Gathering resolution information")
     import numpy as np
-<<<<<<< HEAD
-    tindex = np.ma.masked_invalid(self.profile["flight_time"])
-    _, indices = np.unique(np.diff(tindex), return_inverse=True)
-    timediff = np.diff(tindex) / np.timedelta64(1, 's')
-    time_resolution = (timediff[np.argmax(np.bincount(indices))])
-    time_resolution = str(int(time_resolution))+'s'
-    
-    return time_resolution
-
-
-def get_location_coordinates(self):
-    logging.debug("Gathering location_coordinates information")
-    loc = self.meta_data["location_coord"]
-    
-    return loc
-
-
-
-def replace_placeholders_cfg(self, cfg, subset="global_attrs"):
-    """
-    Replace placeholders in config that only exist during
-    runtime e.g. time, version, ...
-    """
-    if "history" in cfg[subset].keys():
-        version = get_version()
-        cfg[subset]["history"] = (cfg[subset]["history"].format(version=version, package="pysonde", date=str(time.ctime(time.time()))))
-    if "version" in cfg[subset].keys():
-        version = get_version()
-        cfg[subset]["version"] = (cfg[subset]["version"].format(version=version))
-    if "time_of_launch_HHmmss" in cfg[subset].keys():
-        time_launch = get_time_launch(self).strftime('%H:%M:%S')
-        cfg[subset]["time_of_launch_HHmmss"] = (cfg[subset]["time_of_launch_HHmmss"].format(time_launch=time_launch))
-    if "date_YYYYMMDD" in cfg[subset].keys():
-        day_launch = get_time_launch(self).strftime('%Y%m%d')
-        cfg[subset]["date_YYYYMMDD"] = (cfg[subset]["date_YYYYMMDD"].format(day_launch=day_launch))
-    if "date_YYYYMMDDTHHMM" in cfg[subset].keys():
-        date_launch = get_time_launch(self).strftime("%Y%m%d"+"T"+"%H%M")
-        cfg[subset]["date_YYYYMMDDTHHMM"] = cfg[subset]["date_YYYYMMDDTHHMM"].format(
-            date_launch=date_launch)
-    if "location_coord" in cfg[subset].keys():
-        loc = get_location_coordinates(self)
-        cfg[subset]["location_coord"] = loc
-    if "resolution" in cfg[subset].keys():
-        resolution = get_resolution(self)
-        cfg[subset]["resolution"] = (cfg[subset]["resolution"].format(resolution=resolution))
-
-    return cfg
-
-
-def replace_placeholders_cfg_level2(cfg, subset="level2"):
-=======
 
     tindex = np.ma.masked_invalid(self.profile["flight_time"])
     _, indices = np.unique(np.diff(tindex), return_inverse=True)
@@ -139,8 +80,14 @@
     return time_resolution
 
 
+def get_location_coordinates(self):
+    logging.debug("Gathering location_coordinates information")
+    loc = self.meta_data["location_coord"]
+
+    return loc
+
+
 def replace_placeholders_cfg(self, cfg, subset="global_attrs"):
->>>>>>> 08546281
     """
     Replace placeholders in config that only exist during
     runtime e.g. time, version, ...
@@ -150,7 +97,7 @@
         cfg[subset]["history"] = cfg[subset]["history"].format(
             version=version, package="pysonde", date=str(time.ctime(time.time()))
         )
-    if "version" in cfg[subset].global_attrs.keys():
+    if "version" in cfg[subset].keys():
         version = get_version()
         cfg[subset]["version"] = cfg[subset]["version"].format(version=version)
     if "time_of_launch_HHmmss" in cfg[subset].keys():
@@ -159,14 +106,46 @@
             "time_of_launch_HHmmss"
         ].format(time_launch=time_launch)
     if "date_YYYYMMDD" in cfg[subset].keys():
-        day_launch = get_time_launch(self).strftime("%Y-%m-%d")
+        day_launch = get_time_launch(self).strftime("%Y%m%d")
         cfg[subset]["date_YYYYMMDD"] = cfg[subset]["date_YYYYMMDD"].format(
             day_launch=day_launch
         )
+    if "date_YYYYMMDDTHHMM" in cfg[subset].keys():
+        date_launch = get_time_launch(self).strftime("%Y%m%d" + "T" + "%H%M")
+        cfg[subset]["date_YYYYMMDDTHHMM"] = cfg[subset]["date_YYYYMMDDTHHMM"].format(
+            date_launch=date_launch
+        )
+    if "location_coord" in cfg[subset].keys():
+        loc = get_location_coordinates(self)
+        cfg[subset]["location_coord"] = loc
     if "resolution" in cfg[subset].keys():
         resolution = get_resolution(self)
         cfg[subset]["resolution"] = cfg[subset]["resolution"].format(
             resolution=resolution
+        )
+
+    return cfg
+
+
+def replace_placeholders_cfg_level2(cfg, subset="level2"):
+    """
+    Replace placeholders in config that only exist during
+    runtime e.g. time, version, ...
+    """
+
+    if "history" in cfg[subset].global_attrs.keys():
+        version = get_version()
+        cfg[subset].global_attrs["history"] = (
+            cfg[subset]
+            .global_attrs["history"]
+            .format(
+                version=version, package="pysonde", date=str(time.ctime(time.time()))
+            )
+        )
+    if "version" in cfg[subset].global_attrs.keys():
+        version = get_version()
+        cfg[subset].global_attrs["version"] = (
+            cfg[subset].global_attrs["version"].format(version=version)
         )
 
     return cfg
@@ -280,22 +259,24 @@
     return OmegaConf.create(return_cfg)
 
 
-def replace_global_attributes(ds, cfg, subset='level2'):
-    logging.debug("Replace global attributes that change in comparison to the level1 data")
-    
+def replace_global_attributes(ds, cfg, subset="level2"):
+    logging.debug(
+        "Replace global attributes that change in comparison to the level1 data"
+    )
+
     cfg = replace_placeholders_cfg_level2(cfg)
     for k in cfg[subset].global_attrs.keys():
         ds.attrs[k] = cfg[subset].global_attrs[k]
-        
+
     return ds
 
 
 def set_global_attributes(ds, cfg):
     logging.debug("Add global attributes")
-    
+
     _cfg = remove_missing_cfg(cfg)
     ds.attrs = _cfg
-                
+
     return ds
 
 
@@ -306,20 +287,22 @@
     """
     for var_in, var_out in variables:
         try:
-            meta_data_var = meta_data_dict[var_in]['attrs']
+            meta_data_var = meta_data_dict[var_in]["attrs"]
             for key, value in meta_data_var.items():
-                if key not in ['_FillValue', 'dtype'] and not ('time' in var_out):
+                if key not in ["_FillValue", "dtype"] and not ("time" in var_out):
                     ds[var_out].attrs[key] = value
-                elif (key not in ['_FillValue', 'dtype', 'units']) and ('time' in var_out):
+                elif (key not in ["_FillValue", "dtype", "units"]) and (
+                    "time" in var_out
+                ):
                     ds[var_out].attrs[key] = value
-                elif (key == '_FillValue') and (value == False):
+                elif (key == "_FillValue") and (value is False):
                     ds[var_out].attrs[key] = value
                 else:
                     ds[var_out].encoding[key] = value
-                    
+
         except KeyError:
             continue
-     
+
     return ds
 
 
@@ -328,7 +311,7 @@
     Apply internal netCDF4 compression
     """
     for var in ds.data_vars:
-        ds[var].encoding['zlib'] = True
+        ds[var].encoding["zlib"] = True
     return ds
 
 
@@ -336,4 +319,4 @@
     ds = compress_dataset(ds)
     # check correct units here, compare with level 1 how this is done there (link Hauke sent on Mattermost)
     ds = ds.pint.dequantify()
-    ds.to_netcdf(filename, unlimited_dims=['sounding'])+    ds.to_netcdf(filename, unlimited_dims=["sounding"])