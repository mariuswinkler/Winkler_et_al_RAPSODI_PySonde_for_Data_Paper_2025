--- conflicted
+++ resolved
@@ -136,19 +136,19 @@
 
     def generate_location_coord(self):
         """Generate unique id of sounding"""
-        lat=self.profile.latitude.values[0]
+        lat = self.profile.latitude.values[0]
         if lat > 0:
-            lat="{:04.1f}".format(lat)
+            lat = "{:04.1f}".format(lat)
         else:
-            lat="{:05.1f}".format(lat)
-            
-        lon=self.profile.longitude.values[0]
+            lat = "{:05.1f}".format(lat)
+
+        lon = self.profile.longitude.values[0]
         if lon > 0:
-            lon="{:04.1f}".format(lon)
+            lon = "{:04.1f}".format(lon)
         else:
-            lon="{:05.1f}".format(lon)
-            
-        loc = str(lat)+"N"+str(lon)+"E"
+            lon = "{:05.1f}".format(lon)
+
+        loc = str(lat) + "N" + str(lon) + "E"
         self.meta_data["location_coord"] = loc
 
     def generate_sounding_id(self, config):
@@ -213,22 +213,19 @@
         meta_data_cfg = OmegaConf.create(
             {"meta_level0": h.remove_nontype_keys(self.meta_data, type("str"))}
         )
-<<<<<<< HEAD
-        
-=======
->>>>>>> 08546281
+
         # meta_data_cfg = OmegaConf.create({"meta_level0": self.meta_data})
         merged_conf = OmegaConf.merge(config.level1, meta_data_cfg, runtime_cfg)
         merged_conf._set_parent(OmegaConf.merge(config, meta_data_cfg, runtime_cfg))
         ds = dc.create_dataset(merged_conf)
-        
+
         ds.flight_time.data = xr.DataArray(
             [self.profile.flight_time], dims=["sounding", "level"]
         )
 
         # Fill dataset with data
         unset_vars = {}
-        
+
         for k in {**ds.coords, **ds.data_vars}.keys():
             try:
                 isquantity = (
@@ -301,24 +298,14 @@
                     ds[var_out].data = [id]
                 except ValueError:
                     ds = ds.assign_coords({var_out: [id]})
-<<<<<<< HEAD
-        
-        merged_conf = h.replace_placeholders_cfg(self,merged_conf)
-        
-=======
 
         merged_conf = h.replace_placeholders_cfg(self, merged_conf)
 
->>>>>>> 08546281
         logging.debug("Add global attributes")
         if "global_attrs" in merged_conf.keys():
             _cfg = h.remove_missing_cfg(merged_conf["global_attrs"])
             ds.attrs = _cfg
-<<<<<<< HEAD
-        
-=======
-
->>>>>>> 08546281
+
         self.dataset = ds
 
     def export(self, output_fmt, cfg):
